--- conflicted
+++ resolved
@@ -135,13 +135,8 @@
     /**
      * Generate a user object from a successful user details request.
      *
-<<<<<<< HEAD
-     * @param array $response
-     * @param AccessToken $token
-=======
      * @param  array $response
      * @param  AccessToken $token
->>>>>>> 2df4d2a8
      * @return ResourceOwnerInterface
      */
     protected function createResourceOwner(array $response, AccessToken $token)
